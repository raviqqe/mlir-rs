--- conflicted
+++ resolved
@@ -569,7 +569,6 @@
 
         let arguments = Self::dag_constraints(def, "arguments")?;
 
-<<<<<<< HEAD
         let operands = Self::collect_operands(
             arguments.iter(),
             has_trait("::mlir::OpTrait::SameVariadicOperandSize"),
@@ -577,27 +576,6 @@
         )?;
 
         let attributes = Self::collect_attributes(arguments.iter())?;
-=======
-        let derived_attrs = def.values().map(Ok).filter_map(|val| {
-            val.and_then(|val| {
-                if let Ok(def) = Record::try_from(val) {
-                    if def.subclass_of("Attr") {
-                        def.subclass_of("DerivedAttr")
-                            .then_some(())
-                            .ok_or_else(|| {
-                                OdsError::ExpectedSuperClass("DerivedAttr").with_location(def)
-                            })?;
-                        return Ok(Some(OperationField::new_attribute(
-                            def.name()?,
-                            AttributeConstraint::new(def),
-                        )));
-                    }
-                }
-                Ok(None)
-            })
-            .transpose()
-        });
->>>>>>> 6e3b0308
 
         let derived_attributes = Self::collect_derived_attributes(def)?;
 
