--- conflicted
+++ resolved
@@ -106,13 +106,8 @@
             pub fn new(context: &'c ::melior::Context, location: ::melior::ir::Location<'c>) -> Self {
                 Self {
                     context,
-<<<<<<< HEAD
                     builder: ::melior::ir::operation::OperationBuilder::new(#name, location),
-                    #(#phantoms),*
-=======
-                    builder: ::melior::ir::operation::OperationBuilder::new( #name, location),
                     _state: Default::default(),
->>>>>>> ec313edf
                 }
             }
         }
