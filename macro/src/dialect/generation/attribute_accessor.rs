use crate::dialect::operation::{Attribute, OperationField};
use proc_macro2::TokenStream;
use quote::quote;

pub fn generate_attribute_accessors(attribute: &Attribute) -> TokenStream {
    let getter = generate_getter(attribute);
    let setter = generate_setter(attribute);
    let remover = generate_remover(attribute);

    quote! {
        #getter
        #setter
        #remover
    }
}

fn generate_getter(attribute: &Attribute) -> TokenStream {
    let name = attribute.name();

    let identifier = attribute.singular_identifier();
    let return_type = attribute.return_type();
    let body = if attribute.is_unit() {
        quote! { self.operation.attribute(#name).is_some() }
    } else {
        // TODO Handle returning `melior::Attribute`.
        quote! { Ok(self.operation.attribute(#name)?.try_into()?) }
    };

    quote! {
        #[allow(clippy::needless_question_mark)]
        pub fn #identifier(&self) -> #return_type {
            #body
        }
    }
}

fn generate_setter(attribute: &Attribute) -> TokenStream {
    let name = attribute.name();

    let body = if attribute.is_unit() {
        quote! {
            if value {
                self.operation.set_attribute(#name, Attribute::unit(&self.operation.context()));
            } else {
                self.operation.remove_attribute(#name)
            }
        }
    } else {
        quote! {
            self.operation.set_attribute(#name, &value.into());
        }
    };

    let identifier = attribute.set_identifier();
    let r#type = attribute.parameter_type();

<<<<<<< HEAD
    Ok(quote! {
        pub fn #ident(&mut self, value: #r#type) {
=======
    quote! {
        pub fn #identifier(&mut self, context: &'c ::melior::Context, value: #r#type) {
>>>>>>> e6da4005
            #body
        }
    }
}

fn generate_remover(attribute: &Attribute) -> Option<TokenStream> {
    if attribute.is_unit() || attribute.is_optional() {
        let name = attribute.name();
        let identifier = attribute.remove_identifier();

        Some(quote! {
<<<<<<< HEAD
            pub fn #ident(&mut self) -> Result<(), ::melior::Error> {
=======
            pub fn #identifier(&mut self, context: &'c ::melior::Context) -> Result<(), ::melior::Error> {
>>>>>>> e6da4005
                self.operation.remove_attribute(#name)
            }
        })
    } else {
        None
    }
}<|MERGE_RESOLUTION|>--- conflicted
+++ resolved
@@ -54,13 +54,8 @@
     let identifier = attribute.set_identifier();
     let r#type = attribute.parameter_type();
 
-<<<<<<< HEAD
-    Ok(quote! {
-        pub fn #ident(&mut self, value: #r#type) {
-=======
     quote! {
-        pub fn #identifier(&mut self, context: &'c ::melior::Context, value: #r#type) {
->>>>>>> e6da4005
+        pub fn #identifier(&mut self, value: #r#type) {
             #body
         }
     }
@@ -72,11 +67,7 @@
         let identifier = attribute.remove_identifier();
 
         Some(quote! {
-<<<<<<< HEAD
-            pub fn #ident(&mut self) -> Result<(), ::melior::Error> {
-=======
-            pub fn #identifier(&mut self, context: &'c ::melior::Context) -> Result<(), ::melior::Error> {
->>>>>>> e6da4005
+            pub fn #identifier(&mut self) -> Result<(), ::melior::Error> {
                 self.operation.remove_attribute(#name)
             }
         })
